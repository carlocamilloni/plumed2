--- conflicted
+++ resolved
@@ -122,11 +122,7 @@
 </TR>
 <TR>
   <TD> POSITION </TD>
-<<<<<<< HEAD
-  <TD> <b> \ref POSITION </b> </TD>
-=======
   <TD> \ref POSITION </TD>
->>>>>>> f62d4070
 </TR>
 <TR>
   <TD> MINDIST </TD>
@@ -214,11 +210,7 @@
 </TR>
 <TR>
   <TD> SPRINT </TD>
-<<<<<<< HEAD
-  <TD> <b> \ref SPRINT </b> </TD>
-=======
   <TD> \ref SPRINT </TD>
->>>>>>> f62d4070
 </TR>
 <TR>
   <TD> RDF </TD>
