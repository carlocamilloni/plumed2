/* +++++++++++++++++++++++++++++++++++++++++++++++++++++++++++++++++++++++++
   Copyright (c) 2013-2016 The plumed team
   (see the PEOPLE file at the root of the distribution for a list of names)

   See http://www.plumed.org for more information.

   This file is part of plumed, version 2.

   plumed is free software: you can redistribute it and/or modify
   it under the terms of the GNU Lesser General Public License as published by
   the Free Software Foundation, either version 3 of the License, or
   (at your option) any later version.

   plumed is distributed in the hope that it will be useful,
   but WITHOUT ANY WARRANTY; without even the implied warranty of
   MERCHANTABILITY or FITNESS FOR A PARTICULAR PURPOSE.  See the
   GNU Lesser General Public License for more details.

   You should have received a copy of the GNU Lesser General Public License
   along with plumed.  If not, see <http://www.gnu.org/licenses/>.
+++++++++++++++++++++++++++++++++++++++++++++++++++++++++++++++++++++++++ */
#ifndef __PLUMED_adjmat_AdjacencyMatrixBase_h
#define __PLUMED_adjmat_AdjacencyMatrixBase_h

#include "multicolvar/MultiColvarBase.h"
#include "AdjacencyMatrixVessel.h"

namespace PLMD {
namespace adjmat {

class AdjacencyMatrixBase : public multicolvar::MultiColvarBase {
friend class AdjacencyMatrixVessel;
friend class ActionWithInputMatrix;
friend class MatrixColumnSums;
friend class MatrixRowSums;
private:
/// Used for read in of multiple connection descriptors
  unsigned connect_id;
/// Do we need to separate out the tasks for the third atoms
  bool no_third_dim_accum;
/// This is the vessel that stores the adjacency matrix
  AdjacencyMatrixVessel* mat;
<<<<<<< HEAD
=======
/// This is used within AdjacencyMatrixVessel to recalculate matrix elements
/// whcih is useful when we are operating with lowmem
  void recalculateMatrixElement( const unsigned& myelem, MultiValue& myvals );
/// Finish the setup of the matrix
  void finishMatrixSetup( const bool& symmetric, const std::vector<AtomNumber>& all_atoms );
>>>>>>> 33d3d5ef
protected:
/// Read in a matrix involving a maximum of two species
  void readMaxTwoSpeciesMatrix( const std::string& key0, const std::string& key1, const std::string& key2, const bool& symmetric );
/// Read in a matrix involving a maximum of three species
  void readMaxThreeSpeciesMatrix( const std::string& key0, const std::string& key1, const std::string& key2, const std::string& keym, const bool& symmetric );
/// Get the dimensions of the matrix of types
  void retrieveTypeDimensions( unsigned& nrows, unsigned& ncols, unsigned& ntype ) const ;
/// Retrieve the vessel that holds the adjacency matrix
  AdjacencyMatrixVessel* getAdjacencyVessel();
/// Put the indices of the matrix elements in current atoms
  void setMatrixIndexesForTask( const unsigned& ii );
/// Add derivatives to a matrix element
  void addDerivativesOnMatrixElement( const unsigned& ielem, const unsigned& jrow, const double& df, Matrix<double>& der );
/// Read in the information on the connectors
  void parseConnectionDescriptions( const std::string& key, const bool& multiple, const unsigned& nrow_t );
protected:
/// Get the number of nodes of different types
  unsigned getNumberOfNodeTypes() const ;
/// Get the size of the vectors that were stored in the base colvars
  unsigned getSizeOfInputVectors() const ;
/// Return the group this atom is a part of
  unsigned getBaseColvarNumber( const unsigned& ) const ;
public:
  static void registerKeywords( Keywords& keys );
  explicit AdjacencyMatrixBase(const ActionOptions&);
/// Create the connection object
  virtual void setupConnector( const unsigned& id, const unsigned& i, const unsigned& j, const std::vector<std::string>& desc ) = 0;
/// None of these things are allowed
  bool isPeriodic(){ return false; }
  Vector getCentralAtom(){ plumed_merror("cannot find central atoms for adjacency matrix actions"); Vector dum; return dum; }
/// Transforms the stored values in whatever way is required
  virtual double transformStoredValues( const std::vector<double>& myvals, unsigned& vout, double& df ) const ;
/// Used to check for connections between atoms
  virtual bool checkForConnection( const std::vector<double>& myvals ) const;
/// Get the atom number
  AtomNumber getAbsoluteIndexOfCentralAtom( const unsigned& i ) const ; 
};

inline
AdjacencyMatrixVessel* AdjacencyMatrixBase::getAdjacencyVessel(){
  return mat;
}

inline
unsigned AdjacencyMatrixBase::getBaseColvarNumber( const unsigned& inum ) const {
  if( atom_lab[inum].first>0 ) return atom_lab[inum].first-1; 
  return 0;
}

inline
AtomNumber AdjacencyMatrixBase::getAbsoluteIndexOfCentralAtom( const unsigned& iatom ) const {
  if( atom_lab[iatom].first>0 ){
      unsigned mmc=atom_lab[ iatom ].first - 1;
      return mybasemulticolvars[mmc]->getAbsoluteIndexOfCentralAtom( atom_lab[iatom].second );
  }
  return ActionAtomistic::getAbsoluteIndex( atom_lab[iatom].second );
}

inline
double AdjacencyMatrixBase::transformStoredValues( const std::vector<double>& myvals, unsigned& vout, double& df  ) const {
  plumed_dbg_assert( myvals.size()==2 ); vout=1; df=1; return myvals[1]; 
}

inline
bool AdjacencyMatrixBase::checkForConnection( const std::vector<double>& myvals ) const {
  return (myvals[0]*myvals[1]>epsilon);
}

}
}

#endif<|MERGE_RESOLUTION|>--- conflicted
+++ resolved
@@ -40,14 +40,11 @@
   bool no_third_dim_accum;
 /// This is the vessel that stores the adjacency matrix
   AdjacencyMatrixVessel* mat;
-<<<<<<< HEAD
-=======
 /// This is used within AdjacencyMatrixVessel to recalculate matrix elements
 /// whcih is useful when we are operating with lowmem
   void recalculateMatrixElement( const unsigned& myelem, MultiValue& myvals );
 /// Finish the setup of the matrix
   void finishMatrixSetup( const bool& symmetric, const std::vector<AtomNumber>& all_atoms );
->>>>>>> 33d3d5ef
 protected:
 /// Read in a matrix involving a maximum of two species
   void readMaxTwoSpeciesMatrix( const std::string& key0, const std::string& key1, const std::string& key2, const bool& symmetric );
