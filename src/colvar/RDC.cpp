/* +++++++++++++++++++++++++++++++++++++++++++++++++++++++++++++++++++++++++
   Copyright (c) 2014 The plumed team
   (see the PEOPLE file at the root of the distribution for a list of names)

   See http://www.plumed-code.org for more information.

   This file is part of plumed, version 2.

   plumed is free software: you can redistribute it and/or modify
   it under the terms of the GNU Lesser General Public License as published by
   the Free Software Foundation, either version 3 of the License, or
   (at your option) any later version.

   plumed is distributed in the hope that it will be useful,
   but WITHOUT ANY WARRANTY; without even the implied warranty of
   MERCHANTABILITY or FITNESS FOR A PARTICULAR PURPOSE.  See the
   GNU Lesser General Public License for more details.

   You should have received a copy of the GNU Lesser General Public License
   along with plumed.  If not, see <http://www.gnu.org/licenses/>.
+++++++++++++++++++++++++++++++++++++++++++++++++++++++++++++++++++++++++ */

#include "Colvar.h"
#include "ActionRegister.h"

#ifdef __PLUMED_HAS_GSL
#include <gsl/gsl_vector.h>
#include <gsl/gsl_matrix.h>
#include <gsl/gsl_linalg.h>
#include <gsl/gsl_blas.h>
#endif

using namespace std;

namespace PLMD{

//+PLUMEDOC COLVAR RDC 
/*
Calculates the Residual Dipolar Coupling between two atoms. 

The RDC between two atomic nuclei depends on the \f$\theta\f$ angle between 
the inter-nuclear vector and the external magnetic field. In isotropic media RDCs average to zero because of the orientational 
averaging, but when the rotational symmetry is broken, either through the introduction of an alignment medium or for molecules 
with highly anisotropic paramagnetic susceptibility, RDCs become measurable.

\f[
D=D_{max}0.5(3\cos^2(\theta)-1)
\f]

where

\f[
D_{max}=-\mu_0\gamma_1\gamma_2h/(8\pi^3r^3)
\f]

that is the maximal value of the dipolar coupling for the two nuclear spins with gyromagnetic ratio \f$\gamma\f$. 
\f$\mu\f$ is the magnetic constant and h is the Planck constant. 

Common Gyromagnetic Ratios (C.G.S)
- H(1) 26.7513
- C(13) 6.7261
- N(15) -2.7116
- NH -72.5388
- CH 179.9319
- CN -18.2385
- CC 45.2404

This collective variable calculates the Residual Dipolar Coupling for a set of couple of atoms using the above definition. 
From the calculated RDCs and a set of experimental values it calculates either their correlation or the squared quality factor 

\f[
Q^2=\frac{\sum_i(D_i-D^{exp}_i)^2}{\sum_i(D^{exp}_i)^2}
\f]

RDCs report only on the fraction of molecules that is aligned, this means that comparing the RDCs from a single structure in
a MD simulation to the experimental values is not particularly meaningfull, from this point of view it is better to compare
their correlation. The fraction of aligned molecules can be obtained by maximising the correlation between the calculated and 
the experimental RDCs. This fraction can be used as a scaling factor in the calculation of the RDCs in order to compare their
values. The averaging of the RDCs calculated with the above definition from a standard MD should result to 0 because of
the rotational diffusion, but this variable can be used to break the rotational symmetry.

RDCs can also be calculated using a Single Value Decomposition approach, in this case the code rely on the
a set of function from the GNU Scientific Library (GSL). (With SVD forces are not currently implemented).

Replica-Averaged restrained simulations can be performed with this CV using the ENSEMBLE flag.

Additional material and examples can be also found in the tutorial \ref belfast-9

\par Examples
In the following example five N-H RDCs are defined and their correlation with
respect to a set of experimental data is calculated.  

\verbatim
RDC ...
GYROM=-72.5388
SCALE=1.0 
TYPE=CORRELATION
ATOMS1=20,21 COUPLING1=8.17
ATOMS2=37,38 COUPLING2=-8.271
ATOMS3=56,57 COUPLING3=-10.489
ATOMS4=76,77 COUPLING4=-9.871
ATOMS5=92,93 COUPLING5=-9.152
LABEL=nh
... RDC 

rdce: RESTRAINT ARG=nh KAPPA=0. SLOPE=-25000.0 AT=1.

PRINT ARG=nh,rdce.bias FILE=colvar
\endverbatim
(See also \ref PRINT, \ref RESTRAINT) 

*/
//+ENDPLUMEDOC

class RDC : public Colvar {
private:
  enum CV_TYPE   {QF, SDEV, CORR, COMP, SVD};
  const double   Const;
  vector<double> coupl;
  vector<double> mu_s;
  vector<double> scale;
  unsigned       ens_dim;
  unsigned       pperiod;
  unsigned       type;
  double         norm;
  bool           ensemble;
  bool           serial;
public:
  RDC(const ActionOptions&);
  static void registerKeywords( Keywords& keys );
  virtual void calculate();
  virtual void qf_calc(bool qf, bool docomp);
  virtual void corr_calc();
  virtual void svd_calc();
};

PLUMED_REGISTER_ACTION(RDC,"RDC")

void RDC::registerKeywords( Keywords& keys ){
  Colvar::registerKeywords( keys );
  componentsAreNotOptional(keys);
  keys.add("numbered","ATOMS","the couple of atoms involved in each of the bonds for which you wish to calculate the RDC. "
                             "Keywords like ATOMS1, ATOMS2, ATOMS3,... should be listed and one dipolar coupling will be "
                             "calculated for each ATOMS keyword you specify.");
  keys.reset_style("ATOMS","atoms");
  keys.add("compulsory","TYPE","QFACTOR","The type of calculation relative to the Residual Dipolar Coupling");
  keys.add("numbered","COUPLING","Add an experimental value for each coupling. ");
  keys.add("numbered","GYROM","Add the product of the gyromagnetic constants for each bond. ");
  keys.add("numbered","SCALE","Add a scaling factor to take into account concentration and other effects. ");
  keys.add("compulsory","WRITE_DC","0","Write the back-calculated dipolar couplings every # steps.");
  keys.addFlag("ENSEMBLE",false,"Set to TRUE if you want to average over multiple replicas.");  
  keys.addFlag("SERIAL",false,"Set to TRUE if you want to run the CV in serial.");  
  keys.addOutputComponent("bond_","COMPONENTS","the squared deviation of the RDC for bond #");
}

RDC::RDC(const ActionOptions&ao):
PLUMED_COLVAR_INIT(ao),
Const(0.3356806),
<<<<<<< HEAD
type(QF)
=======
norm(0.0),
firstTime(true)
>>>>>>> 72a7f687
{
  // Read in the atoms
  vector<AtomNumber> t, atoms;
  for(int i=1;;++i ){
     parseAtomList("ATOMS", i, t );
     if( t.empty() ) break;
     if( t.size()!=2 ){
         std::string ss; Tools::convert(i,ss);
         error("ATOMS" + ss + " keyword has the wrong number of atoms");
     }
     atoms.push_back(t[0]);
     atoms.push_back(t[1]);
     t.resize(0); 
  }

  std::string What;
  parse("TYPE",What);
  if(What=="QFACTOR")          type=QF;
  else if(What=="SQUAREDEV")   type=SDEV;
  else if(What=="CORRELATION") type=CORR;
  else if(What=="COMPONENTS")  type=COMP;
  else if(What=="SVD")         type=SVD;
  else error("Unrecognized calculation TYPE!\n");

#ifndef __PLUMED_HAS_GSL
  if(type==SVD) error("You CANNOT use SVD without GSL. Recompile PLUMED with GSL!\n");
#endif


  // define the number of bonds
  coupl.resize( atoms.size()/2 ); 
  unsigned ntarget=0;

  //if(type!=COMP) {
    // Read in RDC values
    for(unsigned i=0;i<coupl.size();++i){
       if( !parseNumbered( "COUPLING", i+1, coupl[i] ) ) break;
       ntarget++; 
    }
    if( ntarget!=coupl.size() ) error("found wrong number of COUPLING values");

    // Read in GYROMAGNETIC constants 
    mu_s.resize( coupl.size() ); 
    ntarget=0;
    for(unsigned i=0;i<coupl.size();++i){
       if( !parseNumbered( "GYROM", i+1, mu_s[i] ) ) break;
       ntarget++; 
    }
    if( ntarget==0 ){
        parse("GYROM",mu_s[0]);
        for(unsigned i=1;i<coupl.size();++i) mu_s[i]=mu_s[0];
    } else if( ntarget!=coupl.size() ) error("found wrong number of GYROM values");
  //}

  // Read in SCALING factors 
  scale.resize( coupl.size() );
  for(unsigned i=0;i<coupl.size();++i) scale[i]=1.0;
  ntarget=0;
  for(unsigned i=0;i<coupl.size();++i){
     if( !parseNumbered( "SCALE", i+1, scale[i] ) ) break;
     ntarget++; 
  }
  if( ntarget==0 ){
      parse("SCALE",scale[0]);
      for(unsigned i=1;i<coupl.size();++i) scale[i]=scale[0];
  } else if( ntarget!=coupl.size() ) error("found wrong number of SCALE values");

  ensemble=false;
  parseFlag("ENSEMBLE",ensemble);
  if(ensemble){
    if(comm.Get_rank()==0) {
      if(multi_sim_comm.Get_size()<2) error("You CANNOT run Replica-Averaged simulations without running multiple replicas!\n");
      ens_dim=multi_sim_comm.Get_size();
    } else ens_dim=0;
    comm.Sum(&ens_dim, 1);
  } else ens_dim=1;

  serial=false;
  parseFlag("SERIAL",serial);

  int w_period=0;
  parse("WRITE_DC", w_period);
  pperiod=w_period;

  // Ouput details of all contacts 
  for(unsigned i=0;i<coupl.size();++i){
    log.printf("  The %dth Bond Dipolar Coupling is calculated from atoms : %d %d.", i+1, atoms[2*i].serial(), atoms[2*i+1].serial()); 
    log.printf("  Dipolar Coupling is %f. Gyromagnetic moment is %f. Scaling factor is %f.\n",coupl[i],mu_s[i],scale[i]);
  }
  if(ensemble) { log.printf("  ENSEMBLE averaging over %u replicas\n", ens_dim); }

  checkRead();

  if(type==QF||type==SDEV||type==CORR) {
    addValueWithDerivatives();
    setNotPeriodic();
    if(ensemble) setEnsemble(ens_dim);
    else setNotEnsemble();
  } else if(type==COMP) {
    for(unsigned i=0;i<coupl.size();i++) {
      std::string num; Tools::convert(i,num);
      addComponentWithDerivatives("bond_"+num); componentIsNotPeriodic("bond_"+num);
      if(ensemble) {
        componentIsEnsemble("bond_"+num, ens_dim);
      } else {
        componentIsNotEnsemble("bond_"+num);
      }

    }
  } else if(type==SVD) {
    addValue();
    setNotPeriodic();
    if(ensemble) setEnsemble(ens_dim);
    else setNotEnsemble();
  }


  requestAtoms(atoms);

  norm = 0.; 
  for(unsigned i=0; i<coupl.size(); i++) norm += coupl[i]*coupl[i];

  log.printf("  DONE!\n"); log.flush();
}

void RDC::calculate()
{
  switch(type) {
    case QF:   qf_calc(true,false);  break;
    case SDEV: qf_calc(false,false); break;
    case CORR: corr_calc();          break;
    case COMP: qf_calc(false,true);  break;
    case SVD:  svd_calc();           break;
  }
}

void RDC::qf_calc(bool qf, bool docomp)
{
  double score=0.;
  vector<double> rdc( coupl.size() );
  unsigned N = getNumberOfAtoms();
  vector<Vector> dRDC(N);

  // internal parallelisation
  unsigned stride=2*comm.Get_size();
  unsigned rank=2*comm.Get_rank();
  if(serial){
    stride=2;
    rank=0;
  }

  /* RDC Calculations and forces */
  for(unsigned r=rank;r<N;r+=stride)
  {
    unsigned index=r/2;
    Vector distance;
    distance=pbcDistance(getPosition(r),getPosition(r+1));
    double d    = distance.modulo();
    double ind  = 1./d;
    double id3  = ind*ind*ind; 
    double id7  = id3*id3*ind;
    double id9  = id7*ind*ind;
    double max  = -Const*scale[index]*mu_s[index];
    double dmax = id3*max;
    double cos_theta = distance[2]*ind;
    rdc[index] = 0.5*dmax*(3.*cos_theta*cos_theta-1.);
    double x2=distance[0]*distance[0];
    double y2=distance[1]*distance[1];
    double z2=distance[2]*distance[2];
    double prod = -max*id7*(1.5*x2 +1.5*y2 -6.*z2);
    dRDC[r][0] = prod*distance[0];
    dRDC[r][1] = prod*distance[1];
    dRDC[r][2] = -max*id9*distance[2]*(4.5*x2*x2 + 4.5*y2*y2 + 1.5*y2*z2 - 3.*z2*z2 + x2*(9.*y2 + 1.5*z2));
    if(!ensemble) {
      double delta = rdc[index]-coupl[index];
      score += delta*delta;
      dRDC[r] *= delta;
    }
    dRDC[r+1] = -dRDC[r];
  }

  // share the calculated rdc
  if(!serial) comm.Sum(&rdc[0],rdc.size());

  // Printout
  bool printout=false;
  if(pperiod>0) printout = (!(getStep()%pperiod));
  if(printout) {
    // share the calculated rdc
    //if(!serial) comm.Sum(&rdc[0],rdc.size());
    // only the master replica is going to write
    if(comm.Get_rank()==0) {
      char tmp1[21]; sprintf(tmp1, "%ld", getStep()); 
      string dcfile = string("rdc-")+getLabel()+"-"+tmp1+string(".dat");
      FILE *outfile = fopen(dcfile.c_str(), "w");
      fprintf(outfile, "#index calc exp\n");
      double sum=0.;
      double Q=0.;
      for(unsigned r=0;r<coupl.size();r++) { 
        fprintf(outfile," %4u %10.6f %10.6f\n", r, rdc[r], coupl[r]);
        sum+=(rdc[r]-coupl[r])*(rdc[r]-coupl[r]);
        Q+=(coupl[r]*coupl[r]);
      }
      fprintf(outfile, "# Q factor = %6.4f\n", sqrt(sum/Q));
      fclose(outfile);
    }
  }

  // Ensemble averaging
  double fact=1.0;
  if(ensemble) {
    fact = 1./((double) ens_dim);
    // share the calculated rdc
    //if(!serial) comm.Sum(&rdc[0],rdc.size());
    // I am the master of my replica
    if(comm.Get_rank()==0) {
      // among replicas
      multi_sim_comm.Sum(&rdc[0], coupl.size() );
      for(unsigned i=0;i<coupl.size();i++) rdc[i] *= fact; 
    } else for(unsigned i=0;i<coupl.size();i++) rdc[i] = 0.;
    // inside each replica
    comm.Sum(&rdc[0], coupl.size() );
    score = 0.;
    for(unsigned r=rank;r<N;r+=stride) {
      unsigned index=r/2;
      double delta = rdc[index]-coupl[index];
      dRDC[r]   *= delta;
      dRDC[r+1] *= delta;
      score += delta*delta;
    } 
  }
 
  Tensor virial;
  virial.zero();
  vector<Vector> deriv(N);
  if(!serial) comm.Sum(score);

  double tmpder = 2.*fact;
  if(qf) {
    score  /= norm;
    tmpder /= norm;
  } 

  if(!docomp) {
    for(unsigned r=rank;r<N;r+=stride) {
      deriv[r]   = tmpder*dRDC[r];
      deriv[r+1] = tmpder*dRDC[r+1];
      virial=virial+(-1.*Tensor(getPosition(r),deriv[r]));
      virial=virial+(-1.*Tensor(getPosition(r+1),deriv[r+1]));
    }

    if(!serial){
      if(!deriv.empty()) comm.Sum(&deriv[0][0],3*deriv.size());
      comm.Sum(virial);
    }

    for(unsigned i=0;i<N;i++) setAtomsDerivatives(i,deriv[i]);
    setValue           (score);
    setBoxDerivatives  (virial);

  } else {

    for(unsigned r=rank;r<N;r+=stride) {
      deriv[r]   = tmpder*dRDC[r];
      deriv[r+1] = tmpder*dRDC[r+1];
    }

    if(!serial){
      if(!deriv.empty()) comm.Sum(&deriv[0][0],3*deriv.size());
    }

    unsigned index=0;
    for(unsigned r=0;r<N;r+=2) {
      Value* val=getPntrToComponent(index);
      virial= -Tensor(getPosition(r),deriv[r  ])-Tensor(getPosition(r+1),deriv[r+1]);
      setAtomsDerivatives( val, r  , deriv[r  ]);
      setAtomsDerivatives( val, r+1, deriv[r+1]); 
      setBoxDerivatives( val, virial );
      double delta = (rdc[index]-coupl[index])*(rdc[index]-coupl[index]);
      val->set(delta);
      index++;
    }

  }
}

void RDC::corr_calc()
{
  double score=0.;
  double scx=0., scx2=0., scy=0., scxy=0.;
  vector<double> rdc( coupl.size() );
  unsigned N = getNumberOfAtoms();
  vector<Vector> dRDC(N);

  // internal parallelisation
  unsigned stride=2*comm.Get_size();
  unsigned rank=2*comm.Get_rank();
  if(serial){
    stride=2;
    rank=0;
  }

  /* RDC Calculations and forces */
  for(unsigned r=rank;r<N;r+=stride)
  {
    unsigned index=r/2;
    Vector distance;
    distance=pbcDistance(getPosition(r),getPosition(r+1));
    double d    = distance.modulo();
    double ind  = 1./d;
    double id3  = ind*ind*ind; 
    double id7  = id3*id3*ind;
    double id9  = id7*ind*ind;
    double max  = -Const*scale[index]*mu_s[index];
    double dmax = id3*max;
    double cos_theta = distance[2]*ind;
    rdc[index] = 0.5*dmax*(3.*cos_theta*cos_theta-1.);
    double x2=distance[0]*distance[0];
    double y2=distance[1]*distance[1];
    double z2=distance[2]*distance[2];
    double prod = -max*id7*(1.5*x2 +1.5*y2 -6.*z2);
    dRDC[r][0] = prod*distance[0];
    dRDC[r][1] = prod*distance[1];
    dRDC[r][2] = -max*id9*distance[2]*(4.5*x2*x2 + 4.5*y2*y2 + 1.5*y2*z2 - 3.*z2*z2 + x2*(9.*y2 + 1.5*z2));
    if(!ensemble) {
      scx  += rdc[index];
      scx2 += rdc[index]*rdc[index];
      scy  += coupl[index];
      scxy += rdc[index]*coupl[index];
    }
    dRDC[r+1] = -dRDC[r];
  }

  // share the calculated rdc
  if(!serial) comm.Sum(&rdc[0],rdc.size());

  // Printout
  bool printout=false;
  if(pperiod>0) printout = (!(getStep()%pperiod));
  if(printout) {
    // share the calculated rdc
    //if(!serial) comm.Sum(&rdc[0],rdc.size());
    // only the master replica is going to write
    if(comm.Get_rank()==0) {
      char tmp1[21]; sprintf(tmp1, "%ld", getStep()); 
      string dcfile = string("rdc-")+getLabel()+"-"+tmp1+string(".dat");
      FILE *outfile = fopen(dcfile.c_str(), "w");
      fprintf(outfile, "#index calc exp\n");
      double sum=0.;
      double Q=0.;
      for(unsigned r=0;r<coupl.size();r++) { 
        fprintf(outfile," %4u %10.6f %10.6f\n", r, rdc[r], coupl[r]);
        sum+=(rdc[r]-coupl[r])*(rdc[r]-coupl[r]);
        Q+=(coupl[r]*coupl[r]);
      }
      fprintf(outfile, "# Q factor = %6.4f\n", sqrt(sum/Q));
      fclose(outfile);
    }
  }

  // Ensemble averaging
  double fact=1.0;
  if(ensemble) {
    fact = 1./((double) ens_dim);
    // share the calculated rdc
    //if(!serial) comm.Sum(&rdc[0],rdc.size());
    // I am the master of my replica
    if(comm.Get_rank()==0) {
      // among replicas
      multi_sim_comm.Sum(&rdc[0], coupl.size() );
      for(unsigned i=0;i<coupl.size();i++) rdc[i] *= fact; 
    } else for(unsigned i=0;i<coupl.size();i++) rdc[i] = 0.;
    // inside each replica
    comm.Sum(&rdc[0], coupl.size() );
    score = 0.;
    for(unsigned r=rank;r<N;r+=stride) {
      unsigned index=r/2;
      scx  += rdc[index];
      scx2 += rdc[index]*rdc[index];
      scy  += coupl[index];
      scxy += rdc[index]*coupl[index];
    } 
  }
 
  Tensor virial;
  virial.zero();
  vector<Vector> deriv(N);
  if(!serial) { 
    comm.Sum(scxy);
    comm.Sum(scx);
    comm.Sum(scy);
    comm.Sum(scx2);
  }
  double ns = coupl.size();
  double num = ns*scxy - scx*scy;
  double scy2=norm;
  double idevx = 1./sqrt(ns*scx2-scx*scx);
  double idevy = 1./sqrt(ns*scy2-scy*scy);
  score = num * idevx * idevy;
  for(unsigned r=rank;r<N;r+=stride) {
    unsigned index=r/2;
    double tmpder1 = (ns*coupl[index]-scy)*idevx*idevy;
    double tmpder2 = num*(ns*rdc[index]-scx)*idevy*idevx*idevx*idevx;
    double tmpder3 = fact*(tmpder1-tmpder2);
    deriv[r]   = tmpder3*dRDC[r];
    deriv[r+1] = tmpder3*dRDC[r+1];
    virial=virial+(-1.*Tensor(getPosition(r),deriv[r]));
    virial=virial+(-1.*Tensor(getPosition(r+1),deriv[r+1]));
  }

  if(!serial){
    if(!deriv.empty()) comm.Sum(&deriv[0][0],3*deriv.size());
    comm.Sum(virial);
  }

  for(unsigned i=0;i<N;i++) setAtomsDerivatives(i,deriv[i]);
  setValue           (score);
  setBoxDerivatives  (virial);
}

void RDC::svd_calc()
{
  double score=0.;
  vector<double> rdc( coupl.size() );
  unsigned N = getNumberOfAtoms();

#ifdef __PLUMED_HAS_GSL
  gsl_vector *rdc_vec, *S, *Stmp, *work, *bc;
  gsl_matrix *coef_mat, *A, *V;
  double Sxx,Syy,Szz,Sxy,Sxz,Syz;
  rdc_vec = gsl_vector_alloc(coupl.size());
  bc = gsl_vector_alloc(coupl.size());
  Stmp = gsl_vector_alloc(5);
  S = gsl_vector_alloc(5);
  work = gsl_vector_alloc(5);
  coef_mat = gsl_matrix_alloc(coupl.size(),5);
  A = gsl_matrix_alloc(coupl.size(),5);
  V = gsl_matrix_alloc(5,5);
  gsl_matrix_set_zero(coef_mat);
  gsl_vector_set_zero(bc);
  unsigned index=0;
  vector<double> dmax(coupl.size());
  for(unsigned r=0; r<N; r+=2) {
    Vector distance;
    distance=pbcDistance(getPosition(r),getPosition(r+1));
    double d    = distance.modulo();
    double d2   = d*d;
    double d3   = d2*d;
    double id3  = 1./d3; 
    double max  = -Const*mu_s[index]*scale[index];
    dmax[index] = id3*max;
    double mu_x = distance[0]/d;
    double mu_y = distance[1]/d;
    double mu_z = distance[2]/d;
    gsl_vector_set(rdc_vec,index,coupl[index]/dmax[index]);
    gsl_matrix_set(coef_mat,index,0,gsl_matrix_get(coef_mat,index,0)+(mu_x*mu_x-mu_z*mu_z));
    gsl_matrix_set(coef_mat,index,1,gsl_matrix_get(coef_mat,index,1)+(mu_y*mu_y-mu_z*mu_z));
    gsl_matrix_set(coef_mat,index,2,gsl_matrix_get(coef_mat,index,2)+(2.0*mu_x*mu_y));
    gsl_matrix_set(coef_mat,index,3,gsl_matrix_get(coef_mat,index,3)+(2.0*mu_x*mu_z));
    gsl_matrix_set(coef_mat,index,4,gsl_matrix_get(coef_mat,index,4)+(2.0*mu_y*mu_z));
    index++;
  }
  gsl_matrix_memcpy(A,coef_mat);
  gsl_linalg_SV_decomp(A, V, Stmp, work);
  gsl_linalg_SV_solve(A, V, Stmp, rdc_vec, S);
  Sxx = gsl_vector_get(S,0);
  Syy = gsl_vector_get(S,1);
  Szz = -Sxx-Syy;
  Sxy = gsl_vector_get(S,2);
  Sxz = gsl_vector_get(S,3);
  Syz = gsl_vector_get(S,4);
  gsl_blas_dgemv(CblasNoTrans, 1.0, coef_mat, S, 0., bc);
  for(index=0; index<coupl.size(); index++) {
    rdc[index] = gsl_vector_get(bc,index)*dmax[index];
    double delta = rdc[index]-coupl[index];
    score += delta*delta;
  }
  gsl_matrix_free(coef_mat);
  gsl_matrix_free(A);
  gsl_vector_free(rdc_vec);
  gsl_vector_free(bc);
  gsl_vector_free(Stmp);
  gsl_vector_free(S);
  gsl_vector_free(work);
#endif

  // Printout
  bool printout=false;
  if(pperiod>0) printout = (!(getStep()%pperiod));
  if(printout) {
    // only the master replica is going to write
    if(comm.Get_rank()==0) {
      char tmp1[21]; sprintf(tmp1, "%ld", getStep()); 
      string dcfile = string("rdc-")+getLabel()+"-"+tmp1+string(".dat");
      FILE *outfile = fopen(dcfile.c_str(), "w");
      fprintf(outfile, "#index calc exp\n");
      double sum=0.;
      double Q=0.;
      for(unsigned r=0;r<coupl.size();r++) { 
        fprintf(outfile," %4u %10.6f %10.6f\n", r, rdc[r], coupl[r]);
        sum+=(rdc[r]-coupl[r])*(rdc[r]-coupl[r]);
        Q+=(coupl[r]*coupl[r]);
      }
      fprintf(outfile, "# Q factor = %6.4f\n", sqrt(sum/Q));
      fclose(outfile);
    }
  }

  // Ensemble averaging
  double fact=1.0;
  if(ensemble) {
    fact = 1./((double) ens_dim);
    // I am the master of my replica
    if(comm.Get_rank()==0) {
      // among replicas
      multi_sim_comm.Sum(&rdc[0], coupl.size() );
      for(unsigned i=0;i<coupl.size();i++) rdc[i] *= fact; 
    } else for(unsigned i=0;i<coupl.size();i++) rdc[i] = 0.;
    // inside each replica
    comm.Sum(&rdc[0], coupl.size() );
    score = 0.;
    unsigned index=0;
    for(unsigned r=0;r<N;r+=2) {
      double delta = rdc[index]-coupl[index];
      score += delta*delta;
      index++;
    } 
  }
 
  score /= norm;
  setValue           (score);
}

}<|MERGE_RESOLUTION|>--- conflicted
+++ resolved
@@ -156,12 +156,8 @@
 RDC::RDC(const ActionOptions&ao):
 PLUMED_COLVAR_INIT(ao),
 Const(0.3356806),
-<<<<<<< HEAD
-type(QF)
-=======
-norm(0.0),
-firstTime(true)
->>>>>>> 72a7f687
+type(QF),
+norm(0.0)
 {
   // Read in the atoms
   vector<AtomNumber> t, atoms;
