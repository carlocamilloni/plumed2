--- conflicted
+++ resolved
@@ -24,11 +24,7 @@
 #include <cstdlib>
 #include <sstream>
 #include <iostream>
-<<<<<<< HEAD
-#include <algorithm>
-=======
 #include <iterator>
->>>>>>> 833c28d1
 #include <functional>
 
 namespace PLMD{
@@ -76,15 +72,6 @@
 	return (u < 1.0) ? u : (u - 1.0);
 }
 
-<<<<<<< HEAD
-
-void Random::Shuffle(std::vector<unsigned>& vec) {
-    // Passing a lambda is neccessary here because we need to bind to the Random object
-    std::random_shuffle(vec.begin(), vec.end(), [this](int i) {return (int)round(RandU01() * IM) % i;});
-}
-
-=======
->>>>>>> 833c28d1
 double Random::U01(){
 	int j,k;
 	double temp;
