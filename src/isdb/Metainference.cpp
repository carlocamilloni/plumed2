--- conflicted
+++ resolved
@@ -154,14 +154,9 @@
   vector<double> sigma_max_;
   vector<double> Dsigma_;
   // sigma_mean is uncertainty in the mean estimate
-<<<<<<< HEAD
-  vector<double> sigma_mean_;
-  vector<double> variance_;
+  vector<double> sigma_mean2_;
   vector<double> ftilde_;
   double Dftilde_;
-=======
-  vector<double> sigma_mean2_;
->>>>>>> 6ba3f4a1
 
   // sigma_mean rescue params
   double sigma_mean_correction_;
@@ -222,20 +217,13 @@
   double getEnergyGJE(const vector<double> &mean, const vector<double> &sigma, 
                       const double scale, const double offset, const double modifier);
   void   doMonteCarlo(const vector<double> &mean, const double modifier);
-<<<<<<< HEAD
-  double getEnergyForceSP(const vector<double> &mean, const double fact, const double modifier);
-  double getEnergyForceSPE(const vector<double> &mean, const double fact, const double modifier);
-  double getEnergyForceGJ(const vector<double> &mean, const double fact, const double modifier);
+  double getEnergyForceSP(const vector<double> &mean, const vector<double> &dmean_x, const vector<double> &dmean_b, const double modifier);
+  double getEnergyForceSPE(const vector<double> &mean, const vector<double> &dmean_x, const vector<double> &dmean_b, const double modifier);
+  double getEnergyForceGJ(const vector<double> &mean, const vector<double> &dmean_x, const vector<double> &dmean_b, const double modifier);
   double getEnergyForceGJE(const vector<double> &mean, const vector<double> &dmean_x, const vector<double> &dmean_b, 
                            const vector<double> &dsigma_mean2_x, const vector<double> &dsigma_mean2_b, const double modifier);
   double getEnergyForceMGGEN(const vector<double> &mean, const vector<double> &dmean_x, const vector<double> &dmean_b, 
                              const vector<double> &dsigma_mean2_x, const vector<double> &dsigma_mean2_b, const double modifier);
-=======
-  double getEnergyForceSP(const vector<double> &mean, const vector<double> &dmean_x, const vector<double> &dmean_b, const double modifier);
-  double getEnergyForceSPE(const vector<double> &mean, const vector<double> &dmean_x, const vector<double> &dmean_b, const double modifier);
-  double getEnergyForceGJ(const vector<double> &mean, const vector<double> &dmean_x, const vector<double> &dmean_b, const double modifier);
-  double getEnergyForceGJE(const vector<double> &mean, const vector<double> &dmean_x, const vector<double> &dmean_b, const double modifier);
->>>>>>> 6ba3f4a1
   void   writeStatus();
   
 public:
@@ -541,27 +529,10 @@
     }
     restart_sfile.scanField();
     restart_sfile.close();
-<<<<<<< HEAD
-    /* set sigma_mean from variance */
-    if(noise_type_==MGAUSS||noise_type_==MOUTLIERS||noise_type_==GENERIC) {
-      for(unsigned i=0;i<variance_.size();++i) {
-        double s_v = sqrt(variance_[i]*static_cast<double>(nrep_));
-        sigma_mean_[i] = s_v/sqrt(static_cast<double>(nrep_));
-        if(do_optsigmamean_>0) {
-          if(sigma_max_[i] < s_v) {
-            Dsigma_[i] *= s_v/sigma_max_[i]; 
-            sigma_max_[i] = s_v;
-          }
-        }
-      }
-    } else {
-      double s_v = sqrt(*max_element(variance_.begin(), variance_.end())*static_cast<double>(nrep_));
-      sigma_mean_[0] = s_v/sqrt(static_cast<double>(nrep_));
-=======
+
     /* adjust, if needed and wanted, sigma_max  */
     for(unsigned i=0;i<sigma_mean2_.size();++i) {
       double s_v = sqrt(sigma_mean2_[i]*static_cast<double>(nrep_));
->>>>>>> 6ba3f4a1
       if(do_optsigmamean_>0) {
         if(sigma_max_[i] < s_v) {
           Dsigma_[i] *= s_v/sigma_max_[i]; 
@@ -664,13 +635,8 @@
     valueSMmod=getPntrToComponent("smMod");
   }
 
-<<<<<<< HEAD
   if(noise_type_==MGAUSS||noise_type_==MOUTLIERS||noise_type_==GENERIC) {
-    for(unsigned i=0;i<sigma_mean_.size();++i){
-=======
-  if(noise_type_==MGAUSS||noise_type_==MOUTLIERS) {
     for(unsigned i=0;i<sigma_mean2_.size();++i){
->>>>>>> 6ba3f4a1
       std::string num; Tools::convert(i,num);
       addComponent("sigmaMean_"+num); componentIsNotPeriodic("sigmaMean_"+num);
       valueSigmaMean.push_back(getPntrToComponent("sigmaMean_"+num));
@@ -783,7 +749,7 @@
     #pragma omp for reduction( + : ene)
     for(unsigned i=0;i<narg;++i){
       const double inv_sb2  = 1./(sigma[i]*sigma[i]);
-      const double inv_sm2  = 1./(sigma_mean_[i]*sigma_mean_[i]);
+      const double inv_sm2  = 1./(sigma_mean2_[i]);
       double devb = scale*ftilde[i]-parameters[i]+offset;
       double devm = mean[i] - ftilde[i];
       // deviation + normalisation + jeffrey
@@ -897,7 +863,7 @@
       for(unsigned j=0;j<sigma_.size();j++) {
         const double r3 = random[0].Gaussian();
         //const double ds3 = 0.1*sqrt(sigma_mean_[j]*sigma_mean_[j]+sigma_[j]*sigma_[j])*r3;
-        const double ds3 = 0.2*sigma_mean_[j]*r3;
+        const double ds3 = 0.2*sqrt(sigma_mean2_[j])*r3;
         new_ftilde[j] = ftilde_[j] + ds3;
       }
       // calculate new energy
@@ -1067,8 +1033,8 @@
         new_energy = getEnergySPE(mean_,new_sigma,scale_,offset_,modifier);
         break;
       case GENERIC:
-       new_energy = getEnergyMGGEN(mean_,ftilde_,new_sigma,scale_,offset_,modifier);
-       break;
+        new_energy = getEnergyMGGEN(mean_,ftilde_,new_sigma,scale_,offset_,modifier);
+        break;
     }
 
     // accept or reject
@@ -1236,7 +1202,6 @@
   return kbt_*ene;
 }
 
-<<<<<<< HEAD
 double Metainference::getEnergyForceGJE(const vector<double> &mean, const vector<double> &dmean_x, const vector<double> &dmean_b, 
                                         const vector<double> &dsigma_mean2_x, const vector<double> &dsigma_mean2_b, const double modifier)
 {
@@ -1247,25 +1212,13 @@
 
   if(master) {
     for(unsigned i=0;i<sigma_.size(); ++i) {
-      inv_s2[i]  = 1./(sigma_[i]*sigma_[i] + scale2*mod2*sigma_mean_[i]*sigma_mean_[i]);
+      inv_s2[i]  = 1./(sigma_[i]*sigma_[i] + scale2*mod2*sigma_mean2_[i]);
       inv2_s2[i] = inv_s2[i]*inv_s2[i];
     }
     if(nrep_>1) {
       multi_sim_comm.Sum(&inv_s2[0],sigma_.size());
       multi_sim_comm.Sum(&inv2_s2[0],sigma_.size());
     }
-=======
-double Metainference::getEnergyForceGJE(const vector<double> &mean, const vector<double> &dmean_x,
-                                        const vector<double> &dmean_b, const double modifier)
-{
-  const double mod2   = modifier*modifier;
-  const double scale2 = scale_*scale_;
-  vector<double> inv_s2(sigma_.size(),0.);
-
-  if(master) {
-    for(unsigned i=0;i<sigma_.size(); ++i) inv_s2[i] = 1./(sigma_[i]*sigma_[i] + scale2*mod2*sigma_mean2_[i]);
-    if(nrep_>1) multi_sim_comm.Sum(&inv_s2[0],sigma_.size());
->>>>>>> 6ba3f4a1
   }
   comm.Sum(&inv_s2[0],sigma_.size());  
   comm.Sum(&inv2_s2[0],sigma_.size());  
@@ -1276,27 +1229,17 @@
   { 
     #pragma omp for reduction( + : ene,dene_b)
     for(unsigned i=0;i<narg;++i){
-<<<<<<< HEAD
       const double dev = scale_*mean[i]-parameters[i]+offset_;
       const double dene_x  = (kbt_*scale_*dev*inv_s2[i]*dmean_x[i] - 0.5*kbt_*dev*dev*inv2_s2[i]*scale2*mod2*dsigma_mean2_x[i]);
                    dene_b += (kbt_*scale_*dev*inv_s2[i]*dmean_b[i] - 0.5*kbt_*dev*dev*inv2_s2[i]*scale2*mod2*dsigma_mean2_b[i]);
       ene += 0.5*dev*dev*inv_s2[i];
       setOutputForce(i, -dene_x);
-=======
-      const double dev  = scale_*mean[i]-parameters[i]+offset_;
-      const double mult = dev*scale_*inv_s2[i];
-      ene += 0.5*dev*dev*inv_s2[i];
-      setOutputForce(i, -kbt_*dmean_x[i]*mult);
-      w_tmp += kbt_*dmean_b[i]*mult;
->>>>>>> 6ba3f4a1
     }
   }
 
   if(do_reweight) {
-<<<<<<< HEAD
     setOutputForce(narg, -dene_b);
     getPntrToComponent("MetaDf")->set(dene_b);
-    getPntrToComponent("weight")->set(dmean_x[0]);
   }
 
   return kbt_*ene;
@@ -1310,7 +1253,7 @@
   vector<double> dev2(sigma_.size(),0.);
 
   for(unsigned i=0;i<sigma_.size(); ++i) {
-    inv_s2[i]   = 1./(sigma_mean_[i]*sigma_mean_[i]);
+    inv_s2[i]   = 1./(sigma_mean2_[i]);
     if(master) {
       dev[i]  = (mean[i]-ftilde_[i]);
       dev2[i] = (mean[i]-ftilde_[i])*(mean[i]-ftilde_[i]);
@@ -1339,11 +1282,6 @@
   if(do_reweight) {
     setOutputForce(narg, -dene_b);
     getPntrToComponent("MetaDf")->set(dene_b);
-    getPntrToComponent("weight")->set(dmean_x[0]);
-=======
-    setOutputForce(narg, -w_tmp);
-    getPntrToComponent("MetaDf")->set(w_tmp);
->>>>>>> 6ba3f4a1
   }
 
   return kbt_*ene;
@@ -1374,11 +1312,7 @@
     }
     for(unsigned i=0;i<nrep_;++i) vnorm += (bias[i]/norm)*(bias[i]/norm);
     fact = bias[replica_]/norm;
-<<<<<<< HEAD
-=======
     getPntrToComponent("weight")->set(fact);
-    for(unsigned i=0;i<nrep_;++i) var_fact += (bias[i]/norm-ave_fact)*(bias[i]/norm-ave_fact);
->>>>>>> 6ba3f4a1
   } else {
     // or arithmetic ones
     norm = dnrep; 
@@ -1387,13 +1321,9 @@
 
   // calculate the mean 
   vector<double> mean(narg,0);
-<<<<<<< HEAD
-  vector<double> dmean_x(narg,fact);
-=======
   // this is the derivative of the mean with respect to the argument
   vector<double> dmean_x(narg,fact);
   // this is the derivative of the mean with respect to the bias
->>>>>>> 6ba3f4a1
   vector<double> dmean_b(narg,0);
   if(master) {
     for(unsigned i=0;i<narg;++i) mean[i] = fact*getArgument(i); 
@@ -1408,9 +1338,11 @@
   for(unsigned i=0;i<narg;++i) dmean_b[i] = fact/kbt_*(getArgument(i)-mean[i]);
 
   if(do_optsigmamean_>0) {
-<<<<<<< HEAD
     vector<double> v_tmp1(narg,0);
     vector<double> v_tmp2(narg,0);
+    /* this is the current estimate of sigma mean for each argument
+       there is one of this per argument in any case  because it is
+       the maximum among these to be used in case of GAUSS/OUTLIER */
     if(do_reweight) {
       if(master) {
         for(unsigned i=0;i<narg;++i) { 
@@ -1433,86 +1365,24 @@
         double part4 = +2.*vnorm/((1.-vnorm))*(-fact*v_tmp1[i]/kbt_+fact/kbt_*(getArgument(i)-mean[i])*(getArgument(i)-mean[i])-2.*dmean_b[i]*v_tmp2[i]);
         dsigma_mean2_b[i] = 2.*(part1+part2+part3+part4);
       }
-=======
-    /* this is the current estimate of sigma mean for each argument
-       there is one of this per argument in any case  because it is
-       the maximum among these to be used in case of GAUSS/OUTLIER */
-    vector<double> sigma_mean2_now(narg,0);
-    if(do_reweight) {
-      if(master) {
-        for(unsigned i=0;i<narg;++i) { 
-          double tmp1 = (fact*getArgument(i)-ave_fact*mean[i])*(fact*getArgument(i)-ave_fact*mean[i]); 
-          double tmp2 = -2.*mean[i]*(fact-ave_fact)*(fact*getArgument(i)-ave_fact*mean[i]);
-          sigma_mean2_now[i] = tmp1 + tmp2;
-        }
-        if(nrep_>1) multi_sim_comm.Sum(&sigma_mean2_now[0], narg);
-      }
-      comm.Sum(&sigma_mean2_now[0], narg);
-      for(unsigned i=0;i<narg;++i) sigma_mean2_now[i] = dnrep/(dnrep-1.)*(sigma_mean2_now[i] + mean[i]*mean[i]*var_fact);
->>>>>>> 6ba3f4a1
     } else {
-/*
-      if(master) {
-        for(unsigned i=0;i<narg;++i) { 
-          double tmp  = getArgument(i)-mean[i];
-          sigma_mean2_now[i] = fact*tmp*tmp;
-        }
-        if(nrep_>1) multi_sim_comm.Sum(&sigma_mean2_now[0], narg);
-      }
-<<<<<<< HEAD
-      comm.Sum(&v_moment[0], narg);
-      for(unsigned i=0;i<narg;++i) v_moment[i] /= dnrep;
-*/
-    }
-
-    const double sq_dnrep = sqrt(dnrep);
-    for(unsigned i=0;i<narg;++i) {
-        if(noise_type_==MGAUSS||noise_type_==MOUTLIERS||noise_type_==GENERIC) {
-          /* this is the variance */
-          sigma_mean_[i] = sqrt(sigma_mean2[i]);
-          const double s_v = sigma_mean_[i]*sq_dnrep;
-=======
-      comm.Sum(&sigma_mean2_now[0], narg);
-      for(unsigned i=0;i<narg;++i) sigma_mean2_now[i] /= dnrep;
+      /* standard estimate of sigma_mean currently missing */
     }
 
     if(noise_type_==MGAUSS||noise_type_==MOUTLIERS) {
       for(unsigned i=0;i<narg;++i) {
-        /* if this is larger than the old one we update it */ 
-        if(sigma_mean2_now[i]>sigma_mean2_[i]) {
-          sigma_mean2_[i] = sigma_mean2_now[i];
-          /* the standard error of the mean */
-          valueSigmaMean[i]->set(sqrt(sigma_mean2_[i]));
-          /* this is the variance */
-          const double s_v = sqrt(sigma_mean2_[i]*dnrep);
->>>>>>> 6ba3f4a1
-          /* if sigma_max is less than the variance we increase it and increase Dsigma accordingly */
-          if(sigma_max_[i] < s_v) {
-            Dsigma_[i] *= s_v/sigma_max_[i]; 
-            sigma_max_[i] = s_v;
-          }
-<<<<<<< HEAD
-          sigma_min_[i] = sigma_mean_[i];
-          if(sigma_[i] < sigma_min_[i]) sigma_[i] = sigma_min_[i];
-          valueSigmaMean[i]->set(sigma_mean_[i]);
+        /* the standard error of the mean */
+        valueSigmaMean[i]->set(sqrt(sigma_mean2_[i]));
+        /* this is the variance */
+        const double s_v = sqrt(sigma_mean2_[i]*dnrep);
+        /* if sigma_max is less than the variance we increase it and increase Dsigma accordingly */
+        if(sigma_max_[i] < s_v) {
+          Dsigma_[i] *= s_v/sigma_max_[i]; 
+          sigma_max_[i] = s_v;
         }
-=======
-        }
-      }
-    } else if(noise_type_==GAUSS||noise_type_==OUTLIERS) {
-      const double max_now = *max_element(sigma_mean2_now.begin(), sigma_mean2_now.end());
-      if(max_now>sigma_mean2_[0]) {
-        sigma_mean2_[0] = max_now; 
-        valueSigmaMean[0]->set(sqrt(sigma_mean2_[0]));
-        /* this is the variance */
-        const double s_v = sqrt(sigma_mean2_[0]*dnrep);
-        /* if sigma_max is less than the variance we increase it and increase Dsigma accordingly */
-        if(sigma_max_[0] < s_v) {
-          Dsigma_[0] *= s_v/sigma_max_[0]; 
-          sigma_max_[0] = s_v;
-        }
-      }
->>>>>>> 6ba3f4a1
+        sigma_min_[i] = sqrt(sigma_mean2_[i]);
+        if(sigma_[i] < sigma_min_[i]) sigma_[i] = sigma_min_[i];
+      }
     }
   }
 
@@ -1532,11 +1402,7 @@
       ene = getEnergyForceGJ(mean, dmean_x, dmean_b, sigma_mean_modifier);
       break;
     case MGAUSS:
-<<<<<<< HEAD
       ene = getEnergyForceGJE(mean, dmean_x, dmean_b, dsigma_mean2_x, dsigma_mean2_b, sigma_mean_modifier);
-=======
-      ene = getEnergyForceGJE(mean, dmean_x, dmean_b, sigma_mean_modifier);
->>>>>>> 6ba3f4a1
       break;
     case OUTLIERS:
       ene = getEnergyForceSP(mean, dmean_x, dmean_b, sigma_mean_modifier);
